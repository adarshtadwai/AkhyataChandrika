# Cases where a verb has more than one dhatu_id
# Format: Each entry shows the verb form with its multiple dhatu_ids
# Manually edit this file to select the correct dhatu_id for each case
# After editing, run the backport script to sync changes back to original YAML files
# ENTRIES TO CORRECT: 10
# This is part 7 of 10 - Assigned for proofreading

"आसीदति (with gati: आङ्)":
  "form": "आसीदति"
  "dhatu_ids": " 10.0368"
  "gati": "आङ्"
  "kanda": "द्वितीयकाण्डः"
  "varga": "क्षत्रियचेष्टावर्गः"
  "adhikaar": ""
  "artha": "अन्तिकेअभियाने"
  "shloka_num": "53"
  "shloka_text": "सन्निकर्षत्यवष्टभ्नात्यासीदत्यपि नेदते । परस्मै द्वौ सन्निकृषतेऽवष्टभ्नोति चाऽन्तिके ॥"
  "resolved": "true"
  "comment": ""
"प्रभवति (with gati: प्र)":
  "form": "प्रभवति"
  "dhatu_ids": "01.0001" 
  "gati": "प्र"
  "kanda": "द्वितीयकाण्डः"
  "varga": "क्षत्रियचेष्टावर्गः"
  "adhikaar": ""
  "artha": "शक्तौ"
  "shloka_num": "56"
  "shloka_text": "पर्याप्नोति तु शक्नोति क्षमते प्रभवत्यपि । पोथत्यलत्यात्मनेऽपि द्वौ पारयति कल्पते ॥"
  "resolved": "true"
  "comment": ""
"विभवति (with gati: वि)":
  "form": "विभवति"
  "dhatu_ids": "01.0001" 
  "gati": "वि"
  "kanda": "द्वितीयकाण्डः"
  "varga": "क्षत्रियचेष्टावर्गः"
  "adhikaar": ""
  "artha": "शक्तौ"
  "shloka_num": "57"
  "shloka_text": "राघते लाघते शक्तौ स्फुरते विभवत्यपि । स्युरुद्यमेऽवगुरुते वृहत्यडति गूर्यते ॥"
  "resolved": "true"
  "comment": ""
"उद्यच्छति (with gati: उद्)":
  "form": "उद्यच्छति"
  "dhatu_ids": " 01.1139"
  "gati": "उद्"
  "kanda": "द्वितीयकाण्डः"
  "varga": "क्षत्रियचेष्टावर्गः"
  "adhikaar": ""
  "artha": "उद्यमे"
  "shloka_num": "58"
  "shloka_text": "उद्गारयत उद्युङ्क्त उद्यच्छत्यात्मनेऽप्यदः। हेडति स्नायति वटत्यपि गुध्यति वण्डते ॥"
  "resolved": "true"
  "comment": 
"उद्यच्छते (with gati: उद्)":
  "form": "उद्यच्छते"
  "dhatu_ids": " 01.1139"
  "gati": "उद्"
  "kanda": "द्वितीयकाण्डः"
  "varga": "क्षत्रियचेष्टावर्गः"
  "adhikaar": ""
  "artha": "उद्यमे"
  "shloka_num": "58"
  "shloka_text": "उद्गारयत उद्युङ्क्त उद्यच्छत्यात्मनेऽप्यदः। हेडति स्नायति वटत्यपि गुध्यति वण्डते ॥"
  "resolved": "true"
<<<<<<< HEAD
  "comment": 
"आयच्छति (with gati: आङ्)":
  "form": "आयच्छति"
  "dhatu_ids": " 01.1139"
=======
  "comment":
"आयच्छति (with gati: आङ्)":
  "form": "आयच्छति"
  "dhatu_ids": "01.1031,  01.1139"
>>>>>>> 5488d0ac
  "gati": "आङ्"
  "kanda": "द्वितीयकाण्डः"
  "varga": "क्षत्रियचेष्टावर्गः"
  "adhikaar": ""
  "artha": "आकर्षे"
  "shloka_num": "61"
  "shloka_text": "आञ्छत्याकर्ष आकर्षत्यायच्छत्यात्मनेऽप्यदः। धृष्णोति चाऽधिकुरुते धर्षयत्यपि धर्षति ॥"
  "resolved": "true"
  "comment": ""
"आयच्छते (with gati: आङ्)":
  "form": "आयच्छते"
  "dhatu_ids": " 01.1139"
  "gati": "आङ्"
  "kanda": "द्वितीयकाण्डः"
  "varga": "क्षत्रियचेष्टावर्गः"
  "adhikaar": ""
  "artha": "आकर्षे"
  "shloka_num": "61"
  "shloka_text": "आञ्छत्याकर्ष आकर्षत्यायच्छत्यात्मनेऽप्यदः। धृष्णोति चाऽधिकुरुते धर्षयत्यपि धर्षति ॥"
  "resolved": "true"
  "comment": ""
"विजयते (with gati: वि)":
  "form": "विजयते"
<<<<<<< HEAD
  "dhatu_ids": " 01.1096"
=======
  "dhatu_ids": "01.0642"
>>>>>>> 5488d0ac
  "gati": "वि"
  "kanda": "द्वितीयकाण्डः"
  "varga": "क्षत्रियचेष्टावर्गः"
  "adhikaar": ""
  "artha": "उत्कर्षसम्प्राप्तौ"
  "shloka_num": "96"
  "shloka_text": "भङ्गे पराभवत्युक्ते पराभवत इत्यमू । जयत्युत्कर्षसम्प्राप्तौ तथा विजयते पदम् ॥"
  "resolved": "true"
  "comment": ""
"अभिभवति (with gati: अभि)":
  "form": "अभिभवति"
  "dhatu_ids": "01.0001"
  "gati": "अभि"
  "kanda": "द्वितीयकाण्डः"
  "varga": "क्षत्रियचेष्टावर्गः"
  "adhikaar": ""
  "artha": "अभिभवे"
  "shloka_num": "62"
  "shloka_text": "जयत्येवं विजयते ज्रयत्यभिभवत्यपि । अभ्यस्ति च प्रसहते पराभावयतीति च ॥"
  "resolved": "true"
  "comment": ""
"पराभावयति (with gati: परा)":
  "form": "पराभावयति"
  "dhatu_ids": "01.0001"
  "gati": "परा"
  "kanda": "द्वितीयकाण्डः"
  "varga": "क्षत्रियचेष्टावर्गः"
  "adhikaar": ""
  "artha": "अभिभवे"
  "shloka_num": "62"
  "shloka_text": "जयत्येवं विजयते ज्रयत्यभिभवत्यपि । अभ्यस्ति च प्रसहते पराभावयतीति च ॥"
  "resolved": "true"
  "comment": ""<|MERGE_RESOLUTION|>--- conflicted
+++ resolved
@@ -64,17 +64,10 @@
   "shloka_num": "58"
   "shloka_text": "उद्गारयत उद्युङ्क्त उद्यच्छत्यात्मनेऽप्यदः। हेडति स्नायति वटत्यपि गुध्यति वण्डते ॥"
   "resolved": "true"
-<<<<<<< HEAD
   "comment": 
 "आयच्छति (with gati: आङ्)":
   "form": "आयच्छति"
   "dhatu_ids": " 01.1139"
-=======
-  "comment":
-"आयच्छति (with gati: आङ्)":
-  "form": "आयच्छति"
-  "dhatu_ids": "01.1031,  01.1139"
->>>>>>> 5488d0ac
   "gati": "आङ्"
   "kanda": "द्वितीयकाण्डः"
   "varga": "क्षत्रियचेष्टावर्गः"
@@ -98,11 +91,7 @@
   "comment": ""
 "विजयते (with gati: वि)":
   "form": "विजयते"
-<<<<<<< HEAD
-  "dhatu_ids": " 01.1096"
-=======
   "dhatu_ids": "01.0642"
->>>>>>> 5488d0ac
   "gati": "वि"
   "kanda": "द्वितीयकाण्डः"
   "varga": "क्षत्रियचेष्टावर्गः"
